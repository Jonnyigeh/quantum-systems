--- conflicted
+++ resolved
@@ -139,7 +139,6 @@
     def construct_s(self):
         return np.eye(self.l_dvr)
 
-<<<<<<< HEAD
     def add_spin_two_body(self, _u, np):
         u = _u.transpose(1, 3, 0, 2)
         u = np.kron(u, np.eye(2))
@@ -151,7 +150,7 @@
 
     def anti_symmetrize_u(self, _u):
         return _u - _u.transpose(0, 1)
-=======
+
     def transform_two_body_elements(self, u, C, np, C_tilde=None):
         if C_tilde is None:
             C_tilde = C.conj().T
@@ -161,5 +160,4 @@
         )
         self.sparse_u = False
 
-        return _u
->>>>>>> 06f0ca1c
+        return _u